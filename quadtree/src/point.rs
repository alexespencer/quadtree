use std::fmt::Display;

use eyre::{Result, ensure};
use itertools::Itertools;
use ordered_float::OrderedFloat;
use serdev::{Deserialize, Serialize};

use crate::{quadtree::Storable, query::DistanceQuery};

/// Point represents a point in n-dimensional space.
#[derive(Copy, Clone, Eq, PartialEq, Ord, PartialOrd, Hash, Debug)]
pub struct Point<const N: usize>([OrderedFloat<f64>; N]);

impl<const N: usize> Display for Point<N> {
    fn fmt(&self, f: &mut std::fmt::Formatter<'_>) -> std::fmt::Result {
        write!(
            f,
            "Point({})",
            self.0.iter().map(|x| x.to_string()).join(", ")
        )
    }
}

impl<const N: usize> Default for Point<N> {
    fn default() -> Self {
        Self([OrderedFloat(0.0); N])
    }
}

impl<const N: usize> Serialize for Point<N> {
    fn serialize<S>(&self, serializer: S) -> std::result::Result<S::Ok, S::Error>
    where
        S: serdev::Serializer,
    {
        self.0.serialize(serializer)
    }
}

impl<'de, const N: usize> Deserialize<'de> for Point<N> {
    fn deserialize<D>(deserializer: D) -> std::result::Result<Self, D::Error>
    where
        D: serdev::Deserializer<'de>,
    {
        let values: Vec<OrderedFloat<f64>> = Deserialize::deserialize(deserializer)?;
        let array: [OrderedFloat<f64>; N] = values
            .try_into()
            .map_err(|_| serdev::de::Error::custom(format!("Expected a Vec of size {}", N)))?;
        Ok(Point(array))
    }
}

impl<const N: usize> Point<N> {
    /// Create a new [Point] from a slice of values
    /// Panics if the length of the slice is not equal to N
    pub fn new<T: Copy + Into<f64>>(values: &[T; N]) -> Point<N> {
        Point(
            values
                .iter()
                .map(|value| OrderedFloat((*value).into()))
                .collect_array()
                .expect("same size array"),
        )
    }

    pub fn try_new<T: Copy + Into<f64>>(vec: &Vec<T>) -> Result<Point<N>> {
        ensure!(
            vec.len() == N,
            "cannot create point of size {} from Vec of size {}",
            N,
            &vec.len()
        );

        Ok(Point(
            vec.iter()
                .cloned()
                .map(|value| OrderedFloat((value).into()))
                .collect_array()
                .expect("same sized array"),
        ))
    }

<<<<<<< HEAD
    pub fn dimension_values(&self) -> [f64; N] {
        self.0
            .iter()
            .map(|x| x.0)
            .collect_array()
            .expect("same size array")
=======
    pub fn dimension_values(&self) -> &[f64; N] {
        // SAFETY: OrderedFloat<f64> has the same repr as f64, and the array sizes match.
        unsafe { &*(self.0.as_ptr() as *const [f64; N]) }
>>>>>>> 9f3c624f
    }

    pub fn dimensions(&self) -> usize {
        self.0.len()
    }

    pub fn distance(&self, other: &Point<N>) -> f64 {
        if self.0.len() != other.0.len() {
            panic!("Points must have the same dimension");
        }
        self.0
            .iter()
            .zip(other.0.iter())
            .map(|(a, b)| {
                let diff = a - b;
                (diff * diff).0
            })
            .sum::<f64>()
            .sqrt()
    }

    pub fn to_distance_based_query(&self, distance: f64) -> DistanceQuery<N> {
        DistanceQuery::new(self, distance)
    }
}

/// We can trivialy implement [Storable] for [Point]
impl<const N: usize> Storable<Point<N>, N> for Point<N> {
    fn point(&self) -> &Point<N> {
        self
    }

    fn item(&self) -> &Self {
        self
    }
}

#[cfg(test)]
mod tests {
    use super::*;
    use approx::assert_abs_diff_eq;

    #[test]
    fn test_point_creation() {
        // 3D using integers
        let point = Point::try_new(&vec![1, 2, 3]).unwrap();
        assert_eq!(point.0, [1.0, 2.0, 3.0]);

        // 3D using floats
        let point_float = Point::try_new(&vec![1.0, 2.0, 3.0]).unwrap();
        assert_eq!(point_float.0, [1.0, 2.0, 3.0]);

        // 2D using integers
        let point_2d = Point::try_new(&vec![4, 5]).unwrap();
        assert_eq!(point_2d.0, [4.0, 5.0]);

        // Try to force an 3D slice into a 2D Point
        let result = Point::<2>::try_new(&vec![4, 5, 6]);
        assert!(result.is_err());
    }

    #[test]
    fn test_point_creation_slices() {
        // 3D using integers
        let point = Point::new(&[1, 2, 3]);
        assert_eq!(point.0, [1.0, 2.0, 3.0]);

        // 3D using floats
        let point_float = Point::new(&[1.0, 2.0, 3.0]);
        assert_eq!(point_float.0, [1.0, 2.0, 3.0]);

        // 2D using integers
        let point_2d = Point::new(&[4, 5]);
        assert_eq!(point_2d.0, [4.0, 5.0]);
    }

    #[test]
    fn test_point_distance() {
        let point_a = Point::new(&[1.0, 2.0, 3.0]);
        let point_b = Point::new(&[4.0, 5.0, 6.0]);
        let distance = point_a.distance(&point_b);
        assert_abs_diff_eq!(distance, 5.2, epsilon = 0.01);
    }

    #[test]
    fn test_point_distance_i32() {
        let point_a = Point::new(&[1, 2, 3]);
        let point_b = Point::new(&[4, 5, 6]);
        let distance = point_a.distance(&point_b);
        assert_abs_diff_eq!(distance, 5.2, epsilon = 0.01);
    }

    #[test]
    fn test_display() {
        let point = Point::new(&[1.0, 2.1, 3.0]);
        assert_eq!(point.to_string(), "Point(1, 2.1, 3)");
    }

    #[test]
    fn test_point_default() {
        let point: Point<3> = Point::default();
        assert_eq!(point.0, [OrderedFloat(0.0); 3]);
    }

    #[test]
    fn test_point_dimension_values() {
        let point = Point::new(&[1.0, 2.0, 3.0]);
        let values = point.dimension_values();
<<<<<<< HEAD
        assert_eq!(values, [1.0, 2.0, 3.0]);
=======
        assert_eq!(values, &[1.0, 2.0, 3.0]);
>>>>>>> 9f3c624f
    }

    #[test]
    fn test_point_dimensions() {
        let point = Point::new(&[1.0, 2.0, 3.0]);
        assert_eq!(point.dimensions(), 3);
    }

    #[test]
    fn test_point_serde() {
        let point = Point::new(&[1.0, 2.0, 3.0]);
        let serialized = serde_json::to_string(&point).unwrap();
        assert_eq!(serialized, "[1.0,2.0,3.0]");
        let deserialized: Point<3> = serde_json::from_str(&serialized).unwrap();
        assert_eq!(point, deserialized);
    }

    #[test]
    fn test_deserialize_invalid_size() {
        let invalid_json = "[1.0, 2.0]"; // Expecting 3D point
        let result: Result<Point<3>, _> = serde_json::from_str(invalid_json);
        assert!(result.is_err(),);
    }
}<|MERGE_RESOLUTION|>--- conflicted
+++ resolved
@@ -79,18 +79,9 @@
         ))
     }
 
-<<<<<<< HEAD
-    pub fn dimension_values(&self) -> [f64; N] {
-        self.0
-            .iter()
-            .map(|x| x.0)
-            .collect_array()
-            .expect("same size array")
-=======
     pub fn dimension_values(&self) -> &[f64; N] {
         // SAFETY: OrderedFloat<f64> has the same repr as f64, and the array sizes match.
         unsafe { &*(self.0.as_ptr() as *const [f64; N]) }
->>>>>>> 9f3c624f
     }
 
     pub fn dimensions(&self) -> usize {
@@ -199,11 +190,7 @@
     fn test_point_dimension_values() {
         let point = Point::new(&[1.0, 2.0, 3.0]);
         let values = point.dimension_values();
-<<<<<<< HEAD
-        assert_eq!(values, [1.0, 2.0, 3.0]);
-=======
         assert_eq!(values, &[1.0, 2.0, 3.0]);
->>>>>>> 9f3c624f
     }
 
     #[test]
